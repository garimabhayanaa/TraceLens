'use client';

import { useEffect } from 'react';
import { useRouter } from 'next/navigation';
import { useAuth } from '@/lib/auth-context';
import AnalysisDashboard from '@/components/dashboard/AnalysisDashboard';
import { Card, CardHeader, CardTitle, CardContent } from '@/components/ui/card';
import { Button } from '@/components/ui/button';
import { ROUTES } from '@/lib/routes';
<<<<<<< HEAD
import { LogOut, User, Settings, Shield, Home } from 'lucide-react';
import toast from 'react-hot-toast';

const DashboardPage = () => {
  const { user, traceLensUser, loading, logout, retryConnection, firestoreError } = useAuth();
=======
import { LogOut, User, Settings } from 'lucide-react';
import toast from 'react-hot-toast';

const DashboardPage = () => {
  const { user, traceLensUser, loading, logout } = useAuth();
>>>>>>> 488eccbe
  const router = useRouter();

  useEffect(() => {
    if (!loading && !user) {
      router.push(ROUTES.LOGIN);
    }
  }, [user, loading, router]);

  const handleSignOut = async () => {
    try {
      await logout();
      toast.success('Signed out successfully!');
      router.push(ROUTES.HOME);
    } catch (error) {
      toast.error('Error signing out. Please try again.');
      console.error('Sign out error:', error);
    }
  };

<<<<<<< HEAD
  const handleRetryConnection = async () => {
    try {
      await retryConnection();
    } catch (error) {
      console.error('Retry connection error:', error);
    }
  };

=======
>>>>>>> 488eccbe
  if (loading) {
    return (
      <div className="min-h-screen flex items-center justify-center bg-gray-50">
        <div className="text-center">
          <div className="animate-spin rounded-full h-32 w-32 border-b-2 border-blue-600 mx-auto"></div>
          <p className="mt-4 text-gray-600">Loading your dashboard...</p>
        </div>
      </div>
    );
  }

  if (!user) {
    return null;
  }

  return (
    <div className="min-h-screen bg-gray-50">
      {/* Header with Navigation */}
<<<<<<< HEAD
      <header className="bg-white shadow-sm border-b sticky top-0 z-10">
        <div className="container mx-auto px-4 py-4 flex justify-between items-center">
          <div className="flex items-center space-x-4">
            <div className="flex items-center space-x-2">
              <Shield className="h-8 w-8 text-blue-600" />
              <h1 className="text-2xl font-bold text-blue-600">TraceLens</h1>
            </div>
            <div className="hidden md:flex items-center space-x-2 text-gray-500">
              <span>/</span>
              <span>Dashboard</span>
            </div>
=======
      <header className="bg-white shadow-sm border-b">
        <div className="container mx-auto px-4 py-4 flex justify-between items-center">
          <div className="flex items-center space-x-4">
            <h1 className="text-2xl font-bold text-blue-600">TraceLens</h1>
            <span className="text-gray-500">Dashboard</span>
>>>>>>> 488eccbe
          </div>
          
          <div className="flex items-center space-x-4">
            {/* User Info */}
<<<<<<< HEAD
            <div className="hidden md:flex items-center space-x-2 text-sm">
              <User className="h-4 w-4 text-gray-500" />
              <span className="text-gray-700 max-w-32 truncate">
                {user.displayName || user.email}
              </span>
            </div>
            
            {/* Connection Status */}
            {firestoreError && (
              <Button
                variant="outline"
                size="sm"
                onClick={handleRetryConnection}
                className="text-orange-600 border-orange-200 hover:bg-orange-50"
              >
                Retry Connection
              </Button>
            )}
            
            {/* Navigation Buttons */}
            <Button
              variant="ghost"
              size="sm"
              onClick={() => router.push(ROUTES.HOME)}
              className="hidden md:flex items-center space-x-2"
            >
              <Home className="h-4 w-4" />
              <span>Home</span>
            </Button>
            
            {/* Sign Out Button */}
            <Button
              variant="outline"
              onClick={handleSignOut}
              className="flex items-center space-x-2 hover:bg-red-50 hover:border-red-200 hover:text-red-600 transition-colors"
            >
              <LogOut className="h-4 w-4" />
              <span>Sign Out</span>
            </Button>
          </div>
        </div>
      </header>

      {/* Main Content */}
      <main className="container mx-auto py-6 space-y-6 px-4">
        {/* Connection Error Banner */}
        {firestoreError && (
          <div className="bg-orange-50 border border-orange-200 rounded-lg p-4">
            <div className="flex items-center justify-between">
              <div className="flex items-center space-x-2">
                <div className="h-2 w-2 bg-orange-500 rounded-full"></div>
                <span className="text-orange-800 font-medium">Connection Issue</span>
              </div>
              <Button
                variant="outline"
                size="sm"
                onClick={handleRetryConnection}
                className="text-orange-600 border-orange-300"
              >
                Retry
              </Button>
            </div>
            <p className="text-orange-700 text-sm mt-1">{firestoreError}</p>
          </div>
        )}

=======
            <div className="flex items-center space-x-2 text-sm">
              <User className="h-4 w-4 text-gray-500" />
              <span className="text-gray-700">{user.displayName || user.email}</span>
            </div>
            
            {/* Sign Out Button */}
            <Button
              variant="outline"
              onClick={handleSignOut}
              className="flex items-center space-x-2 hover:bg-red-50 hover:border-red-200 hover:text-red-600"
            >
              <LogOut className="h-4 w-4" />
              <span>Sign Out</span>
            </Button>
          </div>
        </div>
      </header>

      {/* Main Content */}
      <main className="container mx-auto py-6 space-y-6 px-4">
>>>>>>> 488eccbe
        {/* User Welcome Section */}
        <Card>
          <CardHeader>
            <div className="flex justify-between items-center">
<<<<<<< HEAD
              <CardTitle className="flex items-center space-x-2">
                <span>Welcome back, {user.displayName || 'User'}!</span>
                <span>👋</span>
              </CardTitle>
              <Button variant="ghost" size="sm" className="flex items-center space-x-2">
                <Settings className="h-4 w-4" />
                <span className="hidden md:inline">Settings</span>
=======
              <CardTitle>Welcome back, {user.displayName || 'User'}! 👋</CardTitle>
              <Button variant="ghost" size="sm" className="flex items-center space-x-2">
                <Settings className="h-4 w-4" />
                <span>Settings</span>
>>>>>>> 488eccbe
              </Button>
            </div>
          </CardHeader>
          <CardContent>
            <div className="grid grid-cols-1 md:grid-cols-3 gap-4">
              <div className="text-center p-4 bg-blue-50 rounded-lg">
                <p className="text-sm text-gray-600">Email</p>
<<<<<<< HEAD
                <p className="font-semibold truncate">{user.email}</p>
              </div>
              <div className="text-center p-4 bg-green-50 rounded-lg">
                <p className="text-sm text-gray-600">Account Status</p>
                <p className="font-semibold">
                  {user.emailVerified ? '✅ Verified' : '⚠️ Unverified'}
                </p>
              </div>
=======
                <p className="font-semibold">{user.email}</p>
              </div>
              <div className="text-center p-4 bg-green-50 rounded-lg">
                <p className="text-sm text-gray-600">Account Status</p>
                <p className="font-semibold">
                  {user.emailVerified ? '✅ Verified' : '⚠️ Unverified'}
                </p>
              </div>
>>>>>>> 488eccbe
              <div className="text-center p-4 bg-purple-50 rounded-lg">
                <p className="text-sm text-gray-600">Subscription</p>
                <p className="font-semibold">
                  {traceLensUser?.subscriptionTier || 'Loading...'}
                </p>
              </div>
            </div>
          </CardContent>
        </Card>

        {/* Usage Statistics Section */}
        {traceLensUser && (
          <Card>
            <CardHeader>
              <CardTitle>Usage Statistics</CardTitle>
            </CardHeader>
            <CardContent>
<<<<<<< HEAD
              <div className="grid grid-cols-2 md:grid-cols-4 gap-4">
                <div className="text-center p-4 bg-yellow-50 rounded-lg">
                  <p className="text-sm text-gray-600">Daily Usage</p>
                  <p className="text-2xl font-bold text-yellow-600">
                    {traceLensUser.dailyUsage || 0}
=======
              <div className="grid grid-cols-1 md:grid-cols-4 gap-4">
                <div className="text-center p-4 bg-yellow-50 rounded-lg">
                  <p className="text-sm text-gray-600">Daily Usage</p>
                  <p className="text-2xl font-bold text-yellow-600">
                    {traceLensUser.dailyUsage}
>>>>>>> 488eccbe
                  </p>
                  <p className="text-xs text-gray-500">
                    of {traceLensUser.subscriptionTier === 'free' ? '3' : '∞'} allowed
                  </p>
                </div>
                <div className="text-center p-4 bg-purple-50 rounded-lg">
                  <p className="text-sm text-gray-600">Total Analyses</p>
                  <p className="text-2xl font-bold text-purple-600">
                    {traceLensUser.lifetimeAnalysisCount || 0}
                  </p>
                  <p className="text-xs text-gray-500">all time</p>
                </div>
                <div className="text-center p-4 bg-indigo-50 rounded-lg">
                  <p className="text-sm text-gray-600">Privacy Level</p>
                  <p className="text-2xl font-bold text-indigo-600">
                    {traceLensUser.privacyLevel || 'Standard'}
                  </p>
                  <p className="text-xs text-gray-500">protection</p>
                </div>
                <div className="text-center p-4 bg-teal-50 rounded-lg">
                  <p className="text-sm text-gray-600">Member Since</p>
                  <p className="text-lg font-semibold text-teal-600">
                    {traceLensUser.createdAt ? 
<<<<<<< HEAD
                      new Date(traceLensUser.createdAt.toDate()).toLocaleDateString('en-US', { 
=======
                      new Date(traceLensUser.createdAt).toLocaleDateString('en-US', { 
>>>>>>> 488eccbe
                        month: 'short', 
                        year: 'numeric' 
                      }) : 'Recently'
                    }
                  </p>
                  <p className="text-xs text-gray-500">joined</p>
                </div>
              </div>
            </CardContent>
          </Card>
        )}

        {/* System Status Section */}
        <Card>
          <CardHeader>
            <CardTitle>System Status</CardTitle>
          </CardHeader>
          <CardContent>
            <div className="grid grid-cols-1 md:grid-cols-2 gap-4">
<<<<<<< HEAD
              <div className={`flex items-center justify-between p-3 rounded-lg ${
                firestoreError ? 'bg-orange-50' : 'bg-green-50'
              }`}>
                <div>
                  <p className={`font-medium ${
                    firestoreError ? 'text-orange-800' : 'text-green-800'
                  }`}>
                    Firebase Connection
                  </p>
                  <p className={`text-sm ${
                    firestoreError ? 'text-orange-600' : 'text-green-600'
                  }`}>
                    {firestoreError ? 'Connection Issue' : 'Connected & Authenticated'}
                  </p>
                </div>
                <div className={`h-3 w-3 rounded-full ${
                  firestoreError ? 'bg-orange-500' : 'bg-green-500'
                }`}></div>
=======
              <div className="flex items-center justify-between p-3 bg-green-50 rounded-lg">
                <div>
                  <p className="font-medium text-green-800">Firebase Connection</p>
                  <p className="text-sm text-green-600">Connected & Authenticated</p>
                </div>
                <div className="h-3 w-3 bg-green-500 rounded-full"></div>
>>>>>>> 488eccbe
              </div>
              <div className="flex items-center justify-between p-3 bg-blue-50 rounded-lg">
                <div>
                  <p className="font-medium text-blue-800">Analysis Engine</p>
                  <p className="text-sm text-blue-600">Ready for Analysis</p>
                </div>
                <div className="h-3 w-3 bg-blue-500 rounded-full"></div>
              </div>
            </div>
          </CardContent>
        </Card>

        {/* Quick Actions Section */}
        <Card>
          <CardHeader>
            <div className="flex justify-between items-center">
              <CardTitle>Quick Actions</CardTitle>
              <Button
                variant="outline"
                size="sm"
                onClick={() => router.push(ROUTES.HOME)}
                className="text-blue-600 hover:bg-blue-50"
              >
                Back to Home
              </Button>
            </div>
          </CardHeader>
          <CardContent>
            <div className="grid grid-cols-1 md:grid-cols-3 gap-4">
              <div className="p-4 border border-gray-200 rounded-lg hover:bg-gray-50 transition-colors">
                <h3 className="font-medium text-gray-800 mb-2">🔍 Start Analysis</h3>
                <p className="text-sm text-gray-600">
                  Analyze any social media profile for privacy insights and digital footprint assessment.
                </p>
              </div>
              <div className="p-4 border border-gray-200 rounded-lg hover:bg-gray-50 transition-colors">
                <h3 className="font-medium text-gray-800 mb-2">📊 View History</h3>
                <p className="text-sm text-gray-600">
                  Access your previous analysis results and track your privacy improvements over time.
                </p>
              </div>
              <div className="p-4 border border-gray-200 rounded-lg hover:bg-gray-50 transition-colors">
                <h3 className="font-medium text-gray-800 mb-2">🛡️ Privacy Guide</h3>
                <p className="text-sm text-gray-600">
                  Learn practical tips to improve your digital privacy and reduce your online footprint.
                </p>
              </div>
            </div>
          </CardContent>
        </Card>

        {/* Main Analysis Dashboard */}
        <AnalysisDashboard />

        {/* Footer Information */}
        <Card>
          <CardContent className="pt-6">
            <div className="text-center text-sm text-gray-500 space-y-2">
              <p>🔒 Your privacy is our priority. All analysis data is automatically deleted after 24 hours.</p>
              <p>📧 Questions or feedback? Contact us at support@tracelens.ai</p>
              <div className="flex justify-center space-x-4 mt-4">
                <span className="px-2 py-1 bg-green-100 text-green-800 rounded text-xs">
                  🔐 GDPR Compliant
                </span>
                <span className="px-2 py-1 bg-blue-100 text-blue-800 rounded text-xs">
                  🛡️ Privacy First
                </span>
                <span className="px-2 py-1 bg-purple-100 text-purple-800 rounded text-xs">
                  🤖 AI Powered
                </span>
              </div>
            </div>
          </CardContent>
        </Card>
      </main>
    </div>
  );
};

export default DashboardPage;<|MERGE_RESOLUTION|>--- conflicted
+++ resolved
@@ -6,20 +6,13 @@
 import AnalysisDashboard from '@/components/dashboard/AnalysisDashboard';
 import { Card, CardHeader, CardTitle, CardContent } from '@/components/ui/card';
 import { Button } from '@/components/ui/button';
+import { Button } from '@/components/ui/button';
 import { ROUTES } from '@/lib/routes';
-<<<<<<< HEAD
 import { LogOut, User, Settings, Shield, Home } from 'lucide-react';
 import toast from 'react-hot-toast';
 
 const DashboardPage = () => {
   const { user, traceLensUser, loading, logout, retryConnection, firestoreError } = useAuth();
-=======
-import { LogOut, User, Settings } from 'lucide-react';
-import toast from 'react-hot-toast';
-
-const DashboardPage = () => {
-  const { user, traceLensUser, loading, logout } = useAuth();
->>>>>>> 488eccbe
   const router = useRouter();
 
   useEffect(() => {
@@ -39,7 +32,6 @@
     }
   };
 
-<<<<<<< HEAD
   const handleRetryConnection = async () => {
     try {
       await retryConnection();
@@ -48,8 +40,6 @@
     }
   };
 
-=======
->>>>>>> 488eccbe
   if (loading) {
     return (
       <div className="min-h-screen flex items-center justify-center bg-gray-50">
@@ -68,7 +58,6 @@
   return (
     <div className="min-h-screen bg-gray-50">
       {/* Header with Navigation */}
-<<<<<<< HEAD
       <header className="bg-white shadow-sm border-b sticky top-0 z-10">
         <div className="container mx-auto px-4 py-4 flex justify-between items-center">
           <div className="flex items-center space-x-4">
@@ -80,18 +69,10 @@
               <span>/</span>
               <span>Dashboard</span>
             </div>
-=======
-      <header className="bg-white shadow-sm border-b">
-        <div className="container mx-auto px-4 py-4 flex justify-between items-center">
-          <div className="flex items-center space-x-4">
-            <h1 className="text-2xl font-bold text-blue-600">TraceLens</h1>
-            <span className="text-gray-500">Dashboard</span>
->>>>>>> 488eccbe
           </div>
           
           <div className="flex items-center space-x-4">
             {/* User Info */}
-<<<<<<< HEAD
             <div className="hidden md:flex items-center space-x-2 text-sm">
               <User className="h-4 w-4 text-gray-500" />
               <span className="text-gray-700 max-w-32 truncate">
@@ -158,33 +139,10 @@
           </div>
         )}
 
-=======
-            <div className="flex items-center space-x-2 text-sm">
-              <User className="h-4 w-4 text-gray-500" />
-              <span className="text-gray-700">{user.displayName || user.email}</span>
-            </div>
-            
-            {/* Sign Out Button */}
-            <Button
-              variant="outline"
-              onClick={handleSignOut}
-              className="flex items-center space-x-2 hover:bg-red-50 hover:border-red-200 hover:text-red-600"
-            >
-              <LogOut className="h-4 w-4" />
-              <span>Sign Out</span>
-            </Button>
-          </div>
-        </div>
-      </header>
-
-      {/* Main Content */}
-      <main className="container mx-auto py-6 space-y-6 px-4">
->>>>>>> 488eccbe
         {/* User Welcome Section */}
         <Card>
           <CardHeader>
             <div className="flex justify-between items-center">
-<<<<<<< HEAD
               <CardTitle className="flex items-center space-x-2">
                 <span>Welcome back, {user.displayName || 'User'}!</span>
                 <span>👋</span>
@@ -192,12 +150,6 @@
               <Button variant="ghost" size="sm" className="flex items-center space-x-2">
                 <Settings className="h-4 w-4" />
                 <span className="hidden md:inline">Settings</span>
-=======
-              <CardTitle>Welcome back, {user.displayName || 'User'}! 👋</CardTitle>
-              <Button variant="ghost" size="sm" className="flex items-center space-x-2">
-                <Settings className="h-4 w-4" />
-                <span>Settings</span>
->>>>>>> 488eccbe
               </Button>
             </div>
           </CardHeader>
@@ -205,7 +157,6 @@
             <div className="grid grid-cols-1 md:grid-cols-3 gap-4">
               <div className="text-center p-4 bg-blue-50 rounded-lg">
                 <p className="text-sm text-gray-600">Email</p>
-<<<<<<< HEAD
                 <p className="font-semibold truncate">{user.email}</p>
               </div>
               <div className="text-center p-4 bg-green-50 rounded-lg">
@@ -214,16 +165,6 @@
                   {user.emailVerified ? '✅ Verified' : '⚠️ Unverified'}
                 </p>
               </div>
-=======
-                <p className="font-semibold">{user.email}</p>
-              </div>
-              <div className="text-center p-4 bg-green-50 rounded-lg">
-                <p className="text-sm text-gray-600">Account Status</p>
-                <p className="font-semibold">
-                  {user.emailVerified ? '✅ Verified' : '⚠️ Unverified'}
-                </p>
-              </div>
->>>>>>> 488eccbe
               <div className="text-center p-4 bg-purple-50 rounded-lg">
                 <p className="text-sm text-gray-600">Subscription</p>
                 <p className="font-semibold">
@@ -241,19 +182,11 @@
               <CardTitle>Usage Statistics</CardTitle>
             </CardHeader>
             <CardContent>
-<<<<<<< HEAD
               <div className="grid grid-cols-2 md:grid-cols-4 gap-4">
                 <div className="text-center p-4 bg-yellow-50 rounded-lg">
                   <p className="text-sm text-gray-600">Daily Usage</p>
                   <p className="text-2xl font-bold text-yellow-600">
                     {traceLensUser.dailyUsage || 0}
-=======
-              <div className="grid grid-cols-1 md:grid-cols-4 gap-4">
-                <div className="text-center p-4 bg-yellow-50 rounded-lg">
-                  <p className="text-sm text-gray-600">Daily Usage</p>
-                  <p className="text-2xl font-bold text-yellow-600">
-                    {traceLensUser.dailyUsage}
->>>>>>> 488eccbe
                   </p>
                   <p className="text-xs text-gray-500">
                     of {traceLensUser.subscriptionTier === 'free' ? '3' : '∞'} allowed
@@ -277,11 +210,7 @@
                   <p className="text-sm text-gray-600">Member Since</p>
                   <p className="text-lg font-semibold text-teal-600">
                     {traceLensUser.createdAt ? 
-<<<<<<< HEAD
                       new Date(traceLensUser.createdAt.toDate()).toLocaleDateString('en-US', { 
-=======
-                      new Date(traceLensUser.createdAt).toLocaleDateString('en-US', { 
->>>>>>> 488eccbe
                         month: 'short', 
                         year: 'numeric' 
                       }) : 'Recently'
@@ -301,7 +230,6 @@
           </CardHeader>
           <CardContent>
             <div className="grid grid-cols-1 md:grid-cols-2 gap-4">
-<<<<<<< HEAD
               <div className={`flex items-center justify-between p-3 rounded-lg ${
                 firestoreError ? 'bg-orange-50' : 'bg-green-50'
               }`}>
@@ -320,14 +248,6 @@
                 <div className={`h-3 w-3 rounded-full ${
                   firestoreError ? 'bg-orange-500' : 'bg-green-500'
                 }`}></div>
-=======
-              <div className="flex items-center justify-between p-3 bg-green-50 rounded-lg">
-                <div>
-                  <p className="font-medium text-green-800">Firebase Connection</p>
-                  <p className="text-sm text-green-600">Connected & Authenticated</p>
-                </div>
-                <div className="h-3 w-3 bg-green-500 rounded-full"></div>
->>>>>>> 488eccbe
               </div>
               <div className="flex items-center justify-between p-3 bg-blue-50 rounded-lg">
                 <div>
@@ -378,7 +298,47 @@
             </div>
           </CardContent>
         </Card>
-
+        {/* Quick Actions Section */}
+        <Card>
+          <CardHeader>
+            <div className="flex justify-between items-center">
+              <CardTitle>Quick Actions</CardTitle>
+              <Button
+                variant="outline"
+                size="sm"
+                onClick={() => router.push(ROUTES.HOME)}
+                className="text-blue-600 hover:bg-blue-50"
+              >
+                Back to Home
+              </Button>
+            </div>
+          </CardHeader>
+          <CardContent>
+            <div className="grid grid-cols-1 md:grid-cols-3 gap-4">
+              <div className="p-4 border border-gray-200 rounded-lg hover:bg-gray-50 transition-colors">
+                <h3 className="font-medium text-gray-800 mb-2">🔍 Start Analysis</h3>
+                <p className="text-sm text-gray-600">
+                  Analyze any social media profile for privacy insights and digital footprint assessment.
+                </p>
+              </div>
+              <div className="p-4 border border-gray-200 rounded-lg hover:bg-gray-50 transition-colors">
+                <h3 className="font-medium text-gray-800 mb-2">📊 View History</h3>
+                <p className="text-sm text-gray-600">
+                  Access your previous analysis results and track your privacy improvements over time.
+                </p>
+              </div>
+              <div className="p-4 border border-gray-200 rounded-lg hover:bg-gray-50 transition-colors">
+                <h3 className="font-medium text-gray-800 mb-2">🛡️ Privacy Guide</h3>
+                <p className="text-sm text-gray-600">
+                  Learn practical tips to improve your digital privacy and reduce your online footprint.
+                </p>
+              </div>
+            </div>
+          </CardContent>
+        </Card>
+
+        {/* Main Analysis Dashboard */}
+        <AnalysisDashboard />
         {/* Main Analysis Dashboard */}
         <AnalysisDashboard />
 
@@ -403,6 +363,27 @@
           </CardContent>
         </Card>
       </main>
+        {/* Footer Information */}
+        <Card>
+          <CardContent className="pt-6">
+            <div className="text-center text-sm text-gray-500 space-y-2">
+              <p>🔒 Your privacy is our priority. All analysis data is automatically deleted after 24 hours.</p>
+              <p>📧 Questions or feedback? Contact us at support@tracelens.ai</p>
+              <div className="flex justify-center space-x-4 mt-4">
+                <span className="px-2 py-1 bg-green-100 text-green-800 rounded text-xs">
+                  🔐 GDPR Compliant
+                </span>
+                <span className="px-2 py-1 bg-blue-100 text-blue-800 rounded text-xs">
+                  🛡️ Privacy First
+                </span>
+                <span className="px-2 py-1 bg-purple-100 text-purple-800 rounded text-xs">
+                  🤖 AI Powered
+                </span>
+              </div>
+            </div>
+          </CardContent>
+        </Card>
+      </main>
     </div>
   );
 };
