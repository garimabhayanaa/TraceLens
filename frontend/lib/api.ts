--- conflicted
+++ resolved
@@ -1,6 +1,7 @@
 import axios, { AxiosInstance, AxiosResponse } from 'axios';
 import { auth } from './firebase';
 import toast from 'react-hot-toast';
+import toast from 'react-hot-toast';
 
 // API Configuration
 const API_BASE_URL = process.env.NEXT_PUBLIC_API_URL || 'http://localhost:5000';
@@ -8,13 +9,10 @@
 // Create axios instance with base configuration
 const apiClient: AxiosInstance = axios.create({
   baseURL: API_BASE_URL,
-<<<<<<< HEAD
   timeout: 120000, // 2 minutes timeout for analysis requests
-=======
-  timeout: 60000, // 60 seconds timeout for analysis requests
->>>>>>> 488eccbe
   headers: {
     'Content-Type': 'application/json',
+    'Accept': 'application/json',
     'Accept': 'application/json',
   },
 });
@@ -30,14 +28,19 @@
         console.log(`API Request: ${config.method?.toUpperCase()} ${config.url}`);
       } else {
         console.warn('No authenticated user found for API request');
+        console.log(`API Request: ${config.method?.toUpperCase()} ${config.url}`);
+      } else {
+        console.warn('No authenticated user found for API request');
       }
     } catch (error) {
       console.error('Error getting Firebase token:', error);
       toast.error('Authentication error. Please sign in again.');
+      toast.error('Authentication error. Please sign in again.');
     }
     return config;
   },
   (error) => {
+    console.error('Request interceptor error:', error);
     console.error('Request interceptor error:', error);
     return Promise.reject(error);
   }
@@ -49,10 +52,13 @@
     console.log(`API Response: ${response.status} ${response.config.url}`);
     return response;
   },
+  (response: AxiosResponse) => {
+    console.log(`API Response: ${response.status} ${response.config.url}`);
+    return response;
+  },
   (error) => {
     console.error('API Error:', error.response?.data || error.message);
     
-<<<<<<< HEAD
     if (error.response) {
       const { status, data } = error.response;
       
@@ -87,30 +93,15 @@
           const errorMessage = data?.error || data?.message || 'An error occurred';
           toast.error(errorMessage);
       }
-=======
-    if (error.response?.status === 401) {
-      // Token expired or invalid - redirect to login
-      toast.error('Session expired. Please sign in again.');
-      window.location.href = '/login';
-    } else if (error.response?.status === 429) {
-      // Rate limit exceeded
-      toast.error('Rate limit exceeded. Please wait before trying again.');
-    } else if (error.response?.status >= 500) {
-      // Server error
-      toast.error('Server error. Please try again later.');
->>>>>>> 488eccbe
     } else if (error.code === 'ECONNABORTED') {
       // Timeout error
       toast.error('Request timeout. Please check your connection and try again.');
     } else if (error.code === 'ERR_NETWORK') {
       // Network error
       toast.error('Network error. Please check your internet connection.');
-<<<<<<< HEAD
     } else {
       // Unknown error
       toast.error('An unexpected error occurred. Please try again.');
-=======
->>>>>>> 488eccbe
     }
     
     return Promise.reject(error);
@@ -128,6 +119,13 @@
       console.error('Health check failed:', error);
       throw error;
     }
+    try {
+      const response = await apiClient.get('/health');
+      return response.data;
+    } catch (error) {
+      console.error('Health check failed:', error);
+      throw error;
+    }
   },
 
   // User profile endpoints
@@ -153,6 +151,29 @@
         throw error;
       }
     },
+  // User profile endpoints
+  user: {
+    // Get user profile
+    getProfile: async () => {
+      try {
+        const response = await apiClient.get('/api/user/profile');
+        return response.data;
+      } catch (error) {
+        console.error('Failed to get user profile:', error);
+        throw error;
+      }
+    },
+
+    // Update user profile
+    updateProfile: async (profileData: any) => {
+      try {
+        const response = await apiClient.put('/api/user/profile', profileData);
+        return response.data;
+      } catch (error) {
+        console.error('Failed to update user profile:', error);
+        throw error;
+      }
+    },
   },
 
   // Analysis endpoints
@@ -170,7 +191,6 @@
         if (!analysisType || !analysisType.trim()) {
           throw new Error('Analysis type is required');
         }
-<<<<<<< HEAD
 
         // Clean and validate URL
         const cleanUrl = url.trim();
@@ -180,11 +200,6 @@
         
         const requestData = {
           url: cleanUrl, // Backend accepts 'url' parameter
-=======
-        
-        const requestData = {
-          url: url.trim(),
->>>>>>> 488eccbe
           analysis_type: analysisType.trim(),
         };
         
@@ -193,7 +208,6 @@
         const response = await apiClient.post('/api/analysis/start', requestData);
         
         console.log('Analysis start response:', response.data);
-<<<<<<< HEAD
         
         if (response.data.success) {
           return response.data;
@@ -215,13 +229,6 @@
         } else {
           throw new Error(error.message || 'Failed to start analysis');
         }
-=======
-        return response.data;
-      } catch (error: any) {
-        console.error('Analysis start error:', error);
-        const errorMessage = error.response?.data?.error || error.message || 'Failed to start analysis';
-        throw new Error(errorMessage);
->>>>>>> 488eccbe
       }
     },
 
@@ -233,16 +240,12 @@
         }
         
         const response = await apiClient.get(`/api/analysis/status/${sessionId}`);
-<<<<<<< HEAD
         
         if (response.data.success) {
           return response.data;
         } else {
           throw new Error(response.data.error || 'Failed to get analysis status');
         }
-=======
-        return response.data;
->>>>>>> 488eccbe
       } catch (error: any) {
         console.error('Failed to get analysis status:', error);
         const errorMessage = error.response?.data?.error || error.message || 'Failed to get analysis status';
@@ -258,16 +261,12 @@
         }
         
         const response = await apiClient.get(`/api/analysis/results/${sessionId}`);
-<<<<<<< HEAD
         
         if (response.data.success) {
           return response.data;
         } else {
           throw new Error(response.data.error || 'Failed to get analysis results');
         }
-=======
-        return response.data;
->>>>>>> 488eccbe
       } catch (error: any) {
         console.error('Failed to get analysis results:', error);
         const errorMessage = error.response?.data?.error || error.message || 'Failed to get analysis results';
@@ -279,16 +278,12 @@
     getHistory: async (limit: number = 10) => {
       try {
         const response = await apiClient.get(`/api/analysis/history?limit=${limit}`);
-<<<<<<< HEAD
         
         if (response.data.success) {
           return response.data;
         } else {
           throw new Error(response.data.error || 'Failed to get analysis history');
         }
-=======
-        return response.data;
->>>>>>> 488eccbe
       } catch (error: any) {
         console.error('Failed to get analysis history:', error);
         const errorMessage = error.response?.data?.error || error.message || 'Failed to get analysis history';
@@ -304,16 +299,12 @@
         }
         
         const response = await apiClient.delete(`/api/analysis/delete/${sessionId}`);
-<<<<<<< HEAD
         
         if (response.data.success) {
           return response.data;
         } else {
           throw new Error(response.data.error || 'Failed to delete analysis');
         }
-=======
-        return response.data;
->>>>>>> 488eccbe
       } catch (error: any) {
         console.error('Failed to delete analysis:', error);
         const errorMessage = error.response?.data?.error || error.message || 'Failed to delete analysis';
@@ -414,10 +405,7 @@
   healthCheck,
   user: userService,
   analysis: analysisService,
-<<<<<<< HEAD
   utils: utilityService
-=======
->>>>>>> 488eccbe
 } = apiService;
 
 export default apiService;